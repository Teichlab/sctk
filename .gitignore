--- conflicted
+++ resolved
@@ -2,9 +2,5 @@
 .DS_Store
 .vscode
 data
-<<<<<<< HEAD
 .coverage
-htmlcov
-=======
-.coverage
->>>>>>> 25304103
+htmlcov